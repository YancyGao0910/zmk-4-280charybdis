--- conflicted
+++ resolved
@@ -160,11 +160,8 @@
             , "&td_bore": "L_BASE L_EXTRA"
             , "&tdtb": "SCROLL TRACKBALL"
             , "&tdtb2": "SCROLL SNIPE"
-<<<<<<< HEAD
-=======
             , "&tdmt": "L1/BS LCLICK"
             , "&tdbt": "L2/ESC RCLICK"
->>>>>>> 4cc4b762
              }
         run: |
           get_args() {
